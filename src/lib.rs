//! Redis integration for Actix framework.
//!
//! ## Documentation
//! * [API Documentation (Development)](http://actix.github.io/actix-redis/actix_redis/)
//! * [API Documentation (Releases)](https://docs.rs/actix-redis/)
//! * [Chat on gitter](https://gitter.im/actix/actix)
//! * Cargo package: [actix-redis](https://crates.io/crates/actix-redis)
//! * Minimum supported Rust version: 1.26 or later
//!
#[macro_use]
extern crate log;
#[macro_use]
extern crate redis_async;
#[macro_use]
extern crate derive_more;

pub mod cluster;
pub mod command;
pub mod redis;
pub mod slot;
pub use crate::cluster::RedisClusterActor;
pub use crate::redis::RedisActor;

#[cfg(feature = "web")]
mod session;
#[cfg(feature = "web")]
<<<<<<< HEAD
pub use crate::session::RedisSessionBackend;
#[cfg(feature = "web")]
pub use cookie::SameSite;
=======
pub use actix_web::cookie::SameSite;
#[cfg(feature = "web")]
pub use session::RedisSession;
>>>>>>> c7266e3d

/// General purpose actix redis error
#[derive(Debug, Display, From)]
pub enum Error {
    #[display(fmt = "Redis error {}", _0)]
    Redis(redis_async::error::Error),
    /// Receiving message during reconnecting
    #[display(fmt = "Redis: Not connected")]
    NotConnected,
    /// Cancel all waters when connection get dropped
    #[display(fmt = "Redis: Disconnected")]
    Disconnected,
    /// Trying to access multiple slots at once in cluster mode
    #[fail(display = "Redis: Multiple slot command {:?}", _0)]
    MultipleSlot(slot::HashError),
    /// I/O Error
    #[fail(display = "Redis: I/O error {}", _0)]
    IoError(std::io::Error),
}

<<<<<<< HEAD
impl From<redis_async::error::Error> for Error {
    fn from(err: redis_async::error::Error) -> Error {
        Error::Redis(err)
    }
}

impl From<std::io::Error> for Error {
    fn from(err: std::io::Error) -> Error {
        Error::IoError(err)
    }
}

impl From<slot::HashError> for Error {
    fn from(err: slot::HashError) -> Error {
        Error::MultipleSlot(err)
    }
}

=======
>>>>>>> c7266e3d
// re-export
pub use redis_async::error::Error as RespError;
pub use redis_async::resp::RespValue;<|MERGE_RESOLUTION|>--- conflicted
+++ resolved
@@ -24,15 +24,9 @@
 #[cfg(feature = "web")]
 mod session;
 #[cfg(feature = "web")]
-<<<<<<< HEAD
-pub use crate::session::RedisSessionBackend;
-#[cfg(feature = "web")]
-pub use cookie::SameSite;
-=======
 pub use actix_web::cookie::SameSite;
 #[cfg(feature = "web")]
 pub use session::RedisSession;
->>>>>>> c7266e3d
 
 /// General purpose actix redis error
 #[derive(Debug, Display, From)]
@@ -46,34 +40,13 @@
     #[display(fmt = "Redis: Disconnected")]
     Disconnected,
     /// Trying to access multiple slots at once in cluster mode
-    #[fail(display = "Redis: Multiple slot command {:?}", _0)]
+    #[display(fmt = "Redis: Multiple slot command {:?}", _0)]
     MultipleSlot(slot::HashError),
     /// I/O Error
-    #[fail(display = "Redis: I/O error {}", _0)]
+    #[display(fmt = "Redis: I/O error {}", _0)]
     IoError(std::io::Error),
 }
 
-<<<<<<< HEAD
-impl From<redis_async::error::Error> for Error {
-    fn from(err: redis_async::error::Error) -> Error {
-        Error::Redis(err)
-    }
-}
-
-impl From<std::io::Error> for Error {
-    fn from(err: std::io::Error) -> Error {
-        Error::IoError(err)
-    }
-}
-
-impl From<slot::HashError> for Error {
-    fn from(err: slot::HashError) -> Error {
-        Error::MultipleSlot(err)
-    }
-}
-
-=======
->>>>>>> c7266e3d
 // re-export
 pub use redis_async::error::Error as RespError;
 pub use redis_async::resp::RespValue;
--- conflicted
+++ resolved
@@ -1,20 +1,11 @@
 use std::cell::RefCell;
-<<<<<<< HEAD
 use std::{collections::HashMap, iter, rc::Rc};
 
 use actix::prelude::*;
 use actix_service::{Service, Transform};
 use actix_session::{Session, SessionStatus};
-=======
-use std::collections::HashMap;
-use std::iter;
-use std::rc::Rc;
-
-use actix::prelude::*;
-use actix_session::Session;
->>>>>>> 8b41d72b
 use actix_web::cookie::{Cookie, CookieJar, Key, SameSite};
-use actix_web::dev::{Service, ServiceRequest, ServiceResponse, Transform};
+use actix_web::dev::{ServiceRequest, ServiceResponse};
 use actix_web::http::header::{self, HeaderValue};
 use actix_web::{error, Error, HttpMessage};
 use futures::future::{err, ok, Either, Future, FutureResult};
@@ -163,12 +154,8 @@
 }
 
 /// Cookie session middleware
-<<<<<<< HEAD
+#[derive(Clone)]
 pub struct RedisSessionMiddleware<S: 'static> {
-=======
-#[derive(Clone)]
-pub struct RedisSessionMiddleware<S: Service + 'static> {
->>>>>>> 8b41d72b
     service: Rc<RefCell<S>>,
     inner: Rc<Inner>,
 }
@@ -202,7 +189,6 @@
             };
 
             srv.call(req).and_then(move |mut res| {
-<<<<<<< HEAD
                 match Session::get_changes(&mut res) {
                     (SessionStatus::Unchanged, None) => {
                         Either::A(Either::A(Either::A(ok(res))))
@@ -248,12 +234,6 @@
                         }
                     }
                     (_, None) => unreachable!(),
-=======
-                if let (_status, Some(state)) = Session::get_changes(&mut res) {
-                    Either::A(inner.update(res, state, value))
-                } else {
-                    Either::B(ok(res))
->>>>>>> 8b41d72b
                 }
             })
         }))

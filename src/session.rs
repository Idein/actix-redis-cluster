--- conflicted
+++ resolved
@@ -32,8 +32,7 @@
     /// Create new redis session backend
     ///
     /// * `addr` - address of the redis server
-<<<<<<< HEAD
-    pub fn new<S: Into<String>>(addr: S, key: &[u8]) -> RedisSessionBackend {
+    pub fn new<S: Into<String>>(addr: S, key: &[u8]) -> RedisSession {
         let redis_addr = RedisActor::start(addr);
         Self::from_redis(redis_addr, key)
     }
@@ -41,12 +40,8 @@
     /// Create new redis session backend
     ///
     /// * `addr` - address of the redis actor
-    pub fn from_redis(addr: Addr<RedisActor>, key: &[u8]) -> RedisSessionBackend {
-        RedisSessionBackend(Rc::new(Inner {
-=======
-    pub fn new<S: Into<String>>(addr: S, key: &[u8]) -> RedisSession {
+    pub fn from_redis(addr: Addr<RedisActor>, key: &[u8]) -> RedisSession {
         RedisSession(Rc::new(Inner {
->>>>>>> 9dbaa021
             key: Key::from_master(key),
             ttl: "7200".to_owned(),
             addr: Redis::Redis(addr),
@@ -62,8 +57,7 @@
     /// Create new redis session backend with redis cluster
     ///
     /// * `addrs` - addresses of the redis masters
-<<<<<<< HEAD
-    pub fn new_cluster<S: Into<String>>(addr: S, key: &[u8]) -> RedisSessionBackend {
+    pub fn new_cluster<S: Into<String>>(addr: S, key: &[u8]) -> RedisSession {
         let redis_addr = RedisClusterActor::start(addr);
         Self::from_cluster(redis_addr, key)
     }
@@ -71,12 +65,8 @@
     /// Create new redis session backend from redis cluster
     ///
     /// * `addrs` - addresses of the redis cluster actor
-    pub fn from_cluster(addr: Addr<RedisClusterActor>, key: &[u8]) -> RedisSessionBackend {
-        RedisSessionBackend(Rc::new(Inner {
-=======
-    pub fn new_cluster<S: Into<String>>(addr: S, key: &[u8]) -> RedisSession {
+    pub fn from_cluster(addr: Addr<RedisClusterActor>, key: &[u8]) -> RedisSession {
         RedisSession(Rc::new(Inner {
->>>>>>> 9dbaa021
             key: Key::from_master(key),
             ttl: "7200".to_owned(),
             addr: Redis::RedisCluster(addr),

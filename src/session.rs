--- conflicted
+++ resolved
@@ -2,65 +2,6 @@
 use std::iter;
 use std::rc::Rc;
 
-<<<<<<< HEAD
-use ::actix::prelude::*;
-use actix_web::middleware::session::{SessionBackend, SessionImpl};
-use actix_web::middleware::Response as MiddlewareResponse;
-use actix_web::{error, Error, HttpRequest, HttpResponse, Result};
-use cookie::{Cookie, CookieJar, Key, SameSite};
-use futures::future::{err as FutErr, ok as FutOk, Either};
-use futures::Future;
-use http::header::{self, HeaderValue};
-use rand::distributions::Alphanumeric;
-use rand::{self, Rng};
-use serde_json;
-use time::Duration;
-
-use crate::command::{Command, Expiration, Get, Set};
-use crate::RedisActor;
-use crate::RedisClusterActor;
-
-/// Session that stores data in redis
-pub struct RedisSession {
-    changed: bool,
-    inner: Rc<Inner>,
-    state: HashMap<String, String>,
-    value: Option<String>,
-}
-
-impl SessionImpl for RedisSession {
-    fn get(&self, key: &str) -> Option<&str> {
-        self.state.get(key).map(|s| s.as_str())
-    }
-
-    fn set(&mut self, key: &str, value: String) {
-        self.changed = true;
-        self.state.insert(key.to_owned(), value);
-    }
-
-    fn remove(&mut self, key: &str) {
-        self.changed = true;
-        self.state.remove(key);
-    }
-
-    fn clear(&mut self) {
-        self.changed = true;
-        self.state.clear()
-    }
-
-    fn write(&self, resp: HttpResponse) -> Result<MiddlewareResponse> {
-        if self.changed {
-            Ok(MiddlewareResponse::Future(self.inner.update(
-                &self.state,
-                resp,
-                self.value.as_ref(),
-            )))
-        } else {
-            Ok(MiddlewareResponse::Done(resp))
-        }
-    }
-}
-=======
 use actix::prelude::*;
 use actix_service::{Service, Transform};
 use actix_session::Session;
@@ -72,11 +13,11 @@
 use futures::future::{err, ok, Either, Future, FutureResult};
 use futures::Poll;
 use rand::{distributions::Alphanumeric, rngs::OsRng, Rng};
-use redis_async::resp::RespValue;
 use time::Duration;
 
-use crate::redis::{Command, RedisActor};
->>>>>>> c7266e3d
+use crate::command::{self, Get, Set, Expiration};
+use crate::redis::RedisActor;
+use crate::RedisClusterActor;
 
 /// Use redis as session storage.
 ///
@@ -108,8 +49,8 @@
     /// Create new redis session backend with redis cluster
     ///
     /// * `addrs` - addresses of the redis masters
-    pub fn new_cluster<S: Into<String>>(addr: S, key: &[u8]) -> RedisSessionBackend {
-        RedisSessionBackend(Rc::new(Inner {
+    pub fn new_cluster<S: Into<String>>(addr: S, key: &[u8]) -> RedisSession {
+        RedisSession(Rc::new(Inner {
             key: Key::from_master(key),
             ttl: "7200".to_owned(),
             addr: Redis::RedisCluster(RedisClusterActor::start(addr)),
@@ -257,11 +198,11 @@
         msg: M,
     ) -> ResponseFuture<Result<M::Output, super::Error>, MailboxError>
     where
-        M: Command
-            + Message<Result = Result<<M as Command>::Output, super::Error>>
+        M: command::Command
+            + Message<Result = Result<<M as command::Command>::Output, super::Error>>
             + Send
             + 'static,
-        <M as Command>::Output: Send + 'static,
+        <M as command::Command>::Output: Send + 'static,
     {
         use self::Redis::*;
 
@@ -273,18 +214,10 @@
 }
 
 impl Inner {
-<<<<<<< HEAD
-    #[cfg_attr(feature = "cargo-clippy", allow(type_complexity))]
-    fn load<S>(
-        &self,
-        req: &mut HttpRequest<S>,
-    ) -> Box<Future<Item = Option<(HashMap<String, String>, String)>, Error = Error>>
-=======
     fn load(
         &self,
         req: &ServiceRequest,
     ) -> impl Future<Item = Option<(HashMap<String, String>, String)>, Error = Error>
->>>>>>> c7266e3d
     {
         if let Ok(cookies) = req.cookies() {
             for cookie in cookies.iter() {
@@ -300,35 +233,11 @@
                                 })
                                 .map_err(From::from)
                                 .and_then(move |res| match res {
-<<<<<<< HEAD
                                     Ok(Some(s)) => {
                                         if let Ok(val) = serde_json::from_slice(&s) {
                                             Ok(Some((val, value)))
                                         } else {
                                             Ok(None)
-=======
-                                    Ok(val) => {
-                                        match val {
-                                            RespValue::Error(err) => {
-                                                return Err(
-                                                    error::ErrorInternalServerError(err),
-                                                );
-                                            }
-                                            RespValue::SimpleString(s) => {
-                                                if let Ok(val) = serde_json::from_str(&s)
-                                                {
-                                                    return Ok(Some((val, value)));
-                                                }
-                                            }
-                                            RespValue::BulkString(s) => {
-                                                if let Ok(val) =
-                                                    serde_json::from_slice(&s)
-                                                {
-                                                    return Ok(Some((val, value)));
-                                                }
-                                            }
-                                            _ => (),
->>>>>>> c7266e3d
                                         }
                                     }
                                     Ok(None) => Ok(None),
@@ -346,21 +255,12 @@
         Either::B(ok(None))
     }
 
-<<<<<<< HEAD
-    fn update(
-        &self,
-        state: &HashMap<String, String>,
-        mut resp: HttpResponse,
-        value: Option<&String>,
-    ) -> Box<Future<Item = HttpResponse, Error = Error>> {
-=======
     fn update<B>(
         &self,
         mut res: ServiceResponse<B>,
         state: impl Iterator<Item = (String, String)>,
         value: Option<String>,
     ) -> impl Future<Item = ServiceResponse<B>, Error = Error> {
->>>>>>> c7266e3d
         let (value, jar) = if let Some(value) = value {
             (value.clone(), None)
         } else {
